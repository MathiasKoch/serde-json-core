//! Serialize a Rust data structure into JSON data

use core::{fmt, fmt::Write};

use serde::ser;
use serde::ser::SerializeStruct as _;

use heapless::{consts::*, String, Vec};

use self::map::SerializeMap;
use self::seq::SerializeSeq;
use self::struct_::{SerializeStruct, SerializeStructVariant};

mod map;
mod seq;
mod struct_;

/// Serialization result
pub type Result<T> = ::core::result::Result<T, Error>;

/// This type represents all possible errors that can occur when serializing JSON data
#[derive(Debug)]
pub enum Error {
    /// Buffer is full
    BufferFull,
    /// Buffer is full
    Test(usize),
    #[doc(hidden)]
    __Extensible,
}

impl From<()> for Error {
    fn from(_: ()) -> Error {
        Error::BufferFull
    }
}

impl From<u8> for Error {
    fn from(_: u8) -> Error {
        Error::BufferFull
    }
}

#[cfg(feature = "std")]
impl ::std::error::Error for Error {
    fn description(&self) -> &str {
        ""
    }
}

impl fmt::Display for Error {
    fn fmt(&self, f: &mut fmt::Formatter<'_>) -> fmt::Result {
        write!(f, "Buffer is full")
    }
}

pub(crate) struct Serializer<'a> {
    buf: &'a mut [u8],
    idx: usize,
}

impl<'a> Serializer<'a> {
    fn new(buf: &'a mut [u8]) -> Self {
        Serializer { buf, idx: 0 }
    }

    fn push(&mut self, c: u8) -> Result<()> {
        if self.idx < self.buf.len() {
            unsafe { self.push_unchecked(c) };
            Ok(())
        } else {
            Err(Error::BufferFull)
        }
    }

    unsafe fn push_unchecked(&mut self, c: u8) {
        self.buf[self.idx] = c;
        self.idx += 1;
    }

    fn extend_from_slice(&mut self, other: &[u8]) -> Result<()> {
        if self.idx + other.len() > self.buf.len() {
            // won't fit in the buf; don't modify anything and return an error
            Err(Error::Test(self.buf.len()))
        } else {
            for c in other {
                unsafe { self.push_unchecked(c.clone()) };
            }
            Ok(())
        }
    }
}

// NOTE(serialize_*signed) This is basically the numtoa implementation minus the lookup tables,
// which take 200+ bytes of ROM / Flash
macro_rules! serialize_unsigned {
    ($self:ident, $N:expr, $v:expr) => {{
        let mut buf: [u8; $N] = unsafe { super::uninitialized() };

        let mut v = $v;
        let mut i = $N - 1;
        loop {
            buf[i] = (v % 10) as u8 + b'0';
            v /= 10;

            if v == 0 {
                break;
            } else {
                i -= 1;
            }
        }

        $self.extend_from_slice(&buf[i..])?;
        Ok(())
    }};
}

macro_rules! serialize_signed {
    ($self:ident, $N:expr, $v:expr, $ixx:ident, $uxx:ident) => {{
        let v = $v;
        let (signed, mut v) = if v == $ixx::min_value() {
            (true, $ixx::max_value() as $uxx + 1)
        } else if v < 0 {
            (true, -v as $uxx)
        } else {
            (false, v as $uxx)
        };

        let mut buf: [u8; $N] = unsafe { super::uninitialized() };
        let mut i = $N - 1;
        loop {
            buf[i] = (v % 10) as u8 + b'0';
            v /= 10;

            i -= 1;

            if v == 0 {
                break;
            }
        }

        if signed {
            buf[i] = b'-';
        } else {
            i += 1;
        }
        $self.extend_from_slice(&buf[i..])?;
        Ok(())
    }};
}

macro_rules! serialize_fmt {
    ($self:ident, $uxx:ident, $fmt:expr, $v:expr) => {{
        let mut s: String<$uxx> = String::new();
        write!(&mut s, $fmt, $v).unwrap();
        $self.extend_from_slice(s.as_bytes())?;
        Ok(())
    }};
}

impl<'a, 'b: 'a> ser::Serializer for &'a mut Serializer<'b> {
    type Ok = ();
    type Error = Error;
    type SerializeSeq = SerializeSeq<'a, 'b>;
    type SerializeTuple = SerializeSeq<'a, 'b>;
    type SerializeTupleStruct = Unreachable;
    type SerializeTupleVariant = Unreachable;
<<<<<<< HEAD
    type SerializeMap = SerializeMap<'a, B>;
    type SerializeStruct = SerializeStruct<'a, B>;
    type SerializeStructVariant = SerializeStructVariant<'a, B>;
=======
    type SerializeMap = SerializeMap<'a, 'b>;
    type SerializeStruct = SerializeStruct<'a, 'b>;
    type SerializeStructVariant = Unreachable;
>>>>>>> 7959658d

    fn serialize_bool(self, v: bool) -> Result<Self::Ok> {
        if v {
            self.extend_from_slice(b"true")?;
        } else {
            self.extend_from_slice(b"false")?;
        }

        Ok(())
    }

    fn serialize_i8(self, v: i8) -> Result<Self::Ok> {
        // "-128"
        serialize_signed!(self, 4, v, i8, u8)
    }

    fn serialize_i16(self, v: i16) -> Result<Self::Ok> {
        // "-32768"
        serialize_signed!(self, 6, v, i16, u16)
    }

    fn serialize_i32(self, v: i32) -> Result<Self::Ok> {
        // "-2147483648"
        serialize_signed!(self, 11, v, i32, u32)
    }

    fn serialize_i64(self, v: i64) -> Result<Self::Ok> {
        // "-9223372036854775808"
        serialize_signed!(self, 20, v, i64, u64)
    }

    fn serialize_u8(self, v: u8) -> Result<Self::Ok> {
        // "255"
        serialize_unsigned!(self, 3, v)
    }

    fn serialize_u16(self, v: u16) -> Result<Self::Ok> {
        // "65535"
        serialize_unsigned!(self, 5, v)
    }

    fn serialize_u32(self, v: u32) -> Result<Self::Ok> {
        // "4294967295"
        serialize_unsigned!(self, 10, v)
    }

    fn serialize_u64(self, v: u64) -> Result<Self::Ok> {
        // "18446744073709551615"
        serialize_unsigned!(self, 20, v)
    }

    fn serialize_f32(self, v: f32) -> Result<Self::Ok> {
        serialize_fmt!(self, U16, "{:e}", v)
    }

    fn serialize_f64(self, v: f64) -> Result<Self::Ok> {
        serialize_fmt!(self, U32, "{:e}", v)
    }

    fn serialize_char(self, _v: char) -> Result<Self::Ok> {
        unreachable!()
    }

    fn serialize_str(self, v: &str) -> Result<Self::Ok> {
        self.push(b'"')?;
        self.extend_from_slice(v.as_bytes())?;
        self.push(b'"')?;
        Ok(())
    }

    fn serialize_bytes(self, _v: &[u8]) -> Result<Self::Ok> {
        unreachable!()
    }

    fn serialize_none(self) -> Result<Self::Ok> {
        self.extend_from_slice(b"null")?;
        Ok(())
    }

    fn serialize_some<T: ?Sized>(self, value: &T) -> Result<Self::Ok>
    where
        T: ser::Serialize,
    {
        value.serialize(self)
    }

    fn serialize_unit(self) -> Result<Self::Ok> {
        self.serialize_none()
    }

    fn serialize_unit_struct(self, _name: &'static str) -> Result<Self::Ok> {
        self.serialize_unit()
    }

    fn serialize_unit_variant(
        self,
        _name: &'static str,
        _variant_index: u32,
        variant: &'static str,
    ) -> Result<Self::Ok> {
        self.serialize_str(variant)
    }

    fn serialize_newtype_struct<T: ?Sized>(
        self,
        _name: &'static str,
        value: &T,
    ) -> Result<Self::Ok>
    where
        T: ser::Serialize,
    {
        value.serialize(self)
    }

    fn serialize_newtype_variant<T: ?Sized>(
        mut self,
        _name: &'static str,
        _variant_index: u32,
        variant: &'static str,
        value: &T,
    ) -> Result<Self::Ok>
    where
        T: ser::Serialize,
    {
        self.buf.push(b'{')?;
        let mut s = SerializeStruct::new(&mut self);
        s.serialize_field(variant, value)?;
        s.end()?;
        Ok(())
    }

    fn serialize_seq(self, _len: Option<usize>) -> Result<Self::SerializeSeq> {
        self.push(b'[')?;

        Ok(SerializeSeq::new(self))
    }

    fn serialize_tuple(self, _len: usize) -> Result<Self::SerializeTuple> {
        self.serialize_seq(Some(_len))
    }

    fn serialize_tuple_struct(
        self,
        _name: &'static str,
        _len: usize,
    ) -> Result<Self::SerializeTupleStruct> {
        unreachable!()
    }

    fn serialize_tuple_variant(
        self,
        _name: &'static str,
        _variant_index: u32,
        _variant: &'static str,
        _len: usize,
    ) -> Result<Self::SerializeTupleVariant> {
        unreachable!()
    }

    fn serialize_map(self, _len: Option<usize>) -> Result<Self::SerializeMap> {
        self.push(b'{')?;

        Ok(SerializeMap::new(self))
    }

    fn serialize_struct(self, _name: &'static str, _len: usize) -> Result<Self::SerializeStruct> {
        self.push(b'{')?;

        Ok(SerializeStruct::new(self))
    }

    fn serialize_struct_variant(
        self,
        _name: &'static str,
        _variant_index: u32,
        variant: &'static str,
        _len: usize,
    ) -> Result<Self::SerializeStructVariant> {
        self.buf.extend_from_slice(b"{\"")?;
        self.buf.extend_from_slice(variant.as_bytes())?;
        self.buf.extend_from_slice(b"\":{")?;

        Ok(SerializeStructVariant::new(self))
    }

    fn collect_str<T: ?Sized>(self, _value: &T) -> Result<Self::Ok>
    where
        T: fmt::Display,
    {
        unreachable!()
    }
}

/// Serializes the given data structure as a string of JSON text
pub fn to_string<B, T>(value: &T) -> Result<String<B>>
where
    B: heapless::ArrayLength<u8>,
    T: ser::Serialize + ?Sized,
{
    Ok(unsafe { String::from_utf8_unchecked(to_vec(value)?) })
}

/// Serializes the given data structure as a JSON byte vector
pub fn to_vec<B, T>(value: &T) -> Result<Vec<u8, B>>
where
    B: heapless::ArrayLength<u8>,
    T: ser::Serialize + ?Sized,
{
    let mut buf = Vec::<u8, B>::new();
    buf.resize_default(B::to_usize())?;
    let len = to_slice(value, &mut buf)?;
    buf.truncate(len);
    Ok(buf)
}

/// Serializes the given data structure as a JSON byte vector into the provided buffer
pub fn to_slice<T>(value: &T, buf: &mut [u8]) -> Result<usize>
where
    T: ser::Serialize + ?Sized,
{
    let mut ser = Serializer::new(buf);
    value.serialize(&mut ser)?;
    Ok(ser.idx)
}

impl ser::Error for Error {
    fn custom<T>(_msg: T) -> Self
    where
        T: fmt::Display,
    {
        unreachable!()
    }
}

pub(crate) enum Unreachable {}

impl ser::SerializeTupleStruct for Unreachable {
    type Ok = ();
    type Error = Error;

    fn serialize_field<T: ?Sized>(&mut self, _value: &T) -> Result<()> {
        unreachable!()
    }

    fn end(self) -> Result<Self::Ok> {
        unreachable!()
    }
}

impl ser::SerializeTupleVariant for Unreachable {
    type Ok = ();
    type Error = Error;

    fn serialize_field<T: ?Sized>(&mut self, _value: &T) -> Result<()> {
        unreachable!()
    }

    fn end(self) -> Result<Self::Ok> {
        unreachable!()
    }
}

impl ser::SerializeMap for Unreachable {
    type Ok = ();
    type Error = Error;

    fn serialize_key<T: ?Sized>(&mut self, _key: &T) -> Result<()>
    where
        T: ser::Serialize,
    {
        unreachable!()
    }

    fn serialize_value<T: ?Sized>(&mut self, _value: &T) -> Result<()>
    where
        T: ser::Serialize,
    {
        unreachable!()
    }

    fn end(self) -> Result<Self::Ok> {
        unreachable!()
    }
}

#[cfg(test)]
mod tests {
    use serde_derive::Serialize;

    use heapless::consts::U128;

    type N = U128;

    #[test]
    fn array() {
        let buf = &mut [0u8; 128];
        let len = crate::to_slice(&[0, 1, 2], buf).unwrap();
        assert_eq!(len, 7);
        assert_eq!(&buf[..len], b"[0,1,2]");
        assert_eq!(&*crate::to_string::<N, _>(&[0, 1, 2]).unwrap(), "[0,1,2]");
    }

    #[test]
    fn bool() {
        let buf = &mut [0u8; 128];
        let len = crate::to_slice(&true, buf).unwrap();
        assert_eq!(len, 4);
        assert_eq!(&buf[..len], b"true");

        assert_eq!(&*crate::to_string::<N, _>(&true).unwrap(), "true");
    }

    #[test]
    fn enum_() {
        #[derive(Serialize)]
        enum Type {
            #[serde(rename = "boolean")]
            Boolean,
            #[serde(rename = "number")]
            Number,
        }

        assert_eq!(
            &*crate::to_string::<N, _>(&Type::Boolean).unwrap(),
            r#""boolean""#
        );

        assert_eq!(
            &*crate::to_string::<N, _>(&Type::Number).unwrap(),
            r#""number""#
        );
    }

    #[test]
    fn str() {
        assert_eq!(&*crate::to_string::<N, _>("hello").unwrap(), r#""hello""#);
    }

    #[test]
    fn struct_bool() {
        #[derive(Serialize)]
        struct Led {
            led: bool,
        }

        assert_eq!(
            &*crate::to_string::<N, _>(&Led { led: true }).unwrap(),
            r#"{"led":true}"#
        );
    }

    #[test]
    fn struct_i8() {
        #[derive(Serialize)]
        struct Temperature {
            temperature: i8,
        }

        assert_eq!(
            &*crate::to_string::<N, _>(&Temperature { temperature: 127 }).unwrap(),
            r#"{"temperature":127}"#
        );

        assert_eq!(
            &*crate::to_string::<N, _>(&Temperature { temperature: 20 }).unwrap(),
            r#"{"temperature":20}"#
        );

        assert_eq!(
            &*crate::to_string::<N, _>(&Temperature { temperature: -17 }).unwrap(),
            r#"{"temperature":-17}"#
        );

        assert_eq!(
            &*crate::to_string::<N, _>(&Temperature { temperature: -128 }).unwrap(),
            r#"{"temperature":-128}"#
        );
    }

    #[test]
    fn struct_f32() {
        #[derive(Serialize)]
        struct Temperature {
            temperature: f32,
        }

        assert_eq!(
            &*crate::to_string::<N, _>(&Temperature { temperature: -20. }).unwrap(),
            r#"{"temperature":-2e1}"#
        );

        assert_eq!(
            &*crate::to_string::<N, _>(&Temperature {
                temperature: -20345.
            })
            .unwrap(),
            r#"{"temperature":-2.0345e4}"#
        );

        assert_eq!(
            &*crate::to_string::<N, _>(&Temperature {
                temperature: -2.3456789012345e-23
            })
            .unwrap(),
            r#"{"temperature":-2.3456788e-23}"#
        );
    }

    #[test]
    fn struct_option() {
        #[derive(Serialize)]
        struct Property<'a> {
            description: Option<&'a str>,
        }

        assert_eq!(
            crate::to_string::<N, _>(&Property {
                description: Some("An ambient temperature sensor"),
            })
            .unwrap(),
            r#"{"description":"An ambient temperature sensor"}"#
        );

        // XXX Ideally this should produce "{}"
        assert_eq!(
            crate::to_string::<N, _>(&Property { description: None }).unwrap(),
            r#"{"description":null}"#
        );
    }

    #[test]
    fn struct_u8() {
        #[derive(Serialize)]
        struct Temperature {
            temperature: u8,
        }

        assert_eq!(
            &*crate::to_string::<N, _>(&Temperature { temperature: 20 }).unwrap(),
            r#"{"temperature":20}"#
        );
    }

    #[test]
    fn struct_() {
        #[derive(Serialize)]
        struct Empty {}

        assert_eq!(&*crate::to_string::<N, _>(&Empty {}).unwrap(), r#"{}"#);

        #[derive(Serialize)]
        struct Tuple {
            a: bool,
            b: bool,
        }

        assert_eq!(
            &*crate::to_string::<N, _>(&Tuple { a: true, b: false }).unwrap(),
            r#"{"a":true,"b":false}"#
        );
    }

    #[test]
    fn test_unit() {
        let a = ();
        assert_eq!(&*crate::to_string::<N, _>(&a).unwrap(), r#"null"#);
    }

    #[test]
    fn test_newtype_struct() {
        #[derive(Serialize)]
        struct A(pub u32);
        let a = A(54);
        assert_eq!(&*crate::to_string::<N, _>(&a).unwrap(), r#"54"#);
    }

    #[test]
    fn test_newtype_variant() {
        #[derive(Serialize)]
        enum A {
            A(u32),
        }
        let a = A::A(54);
        
        assert_eq!(&*crate::to_string::<N, _>(&a).unwrap(), r#"{"A":54}"#);
    }

    #[test]
    fn test_struct_variant() {
        #[derive(Serialize)]
        enum A {
            A { x: u32, y: u16 },
        }
        let a = A::A { x: 54, y: 720 };
        
        assert_eq!(&*crate::to_string::<N, _>(&a).unwrap(), r#"{"A":{"x":54,"y":720}}"#);
    }
}<|MERGE_RESOLUTION|>--- conflicted
+++ resolved
@@ -165,15 +165,9 @@
     type SerializeTuple = SerializeSeq<'a, 'b>;
     type SerializeTupleStruct = Unreachable;
     type SerializeTupleVariant = Unreachable;
-<<<<<<< HEAD
-    type SerializeMap = SerializeMap<'a, B>;
-    type SerializeStruct = SerializeStruct<'a, B>;
-    type SerializeStructVariant = SerializeStructVariant<'a, B>;
-=======
     type SerializeMap = SerializeMap<'a, 'b>;
     type SerializeStruct = SerializeStruct<'a, 'b>;
-    type SerializeStructVariant = Unreachable;
->>>>>>> 7959658d
+    type SerializeStructVariant = SerializeStructVariant<'a, 'b>;
 
     fn serialize_bool(self, v: bool) -> Result<Self::Ok> {
         if v {
@@ -298,7 +292,7 @@
     where
         T: ser::Serialize,
     {
-        self.buf.push(b'{')?;
+        self.push(b'{')?;
         let mut s = SerializeStruct::new(&mut self);
         s.serialize_field(variant, value)?;
         s.end()?;
@@ -352,9 +346,9 @@
         variant: &'static str,
         _len: usize,
     ) -> Result<Self::SerializeStructVariant> {
-        self.buf.extend_from_slice(b"{\"")?;
-        self.buf.extend_from_slice(variant.as_bytes())?;
-        self.buf.extend_from_slice(b"\":{")?;
+        self.extend_from_slice(b"{\"")?;
+        self.extend_from_slice(variant.as_bytes())?;
+        self.extend_from_slice(b"\":{")?;
 
         Ok(SerializeStructVariant::new(self))
     }
@@ -657,7 +651,7 @@
             A(u32),
         }
         let a = A::A(54);
-        
+
         assert_eq!(&*crate::to_string::<N, _>(&a).unwrap(), r#"{"A":54}"#);
     }
 
@@ -668,7 +662,7 @@
             A { x: u32, y: u16 },
         }
         let a = A::A { x: 54, y: 720 };
-        
+
         assert_eq!(&*crate::to_string::<N, _>(&a).unwrap(), r#"{"A":{"x":54,"y":720}}"#);
     }
 }